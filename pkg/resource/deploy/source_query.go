// Copyright 2016-2023, Pulumi Corporation.
//
// Licensed under the Apache License, Version 2.0 (the "License");
// you may not use this file except in compliance with the License.
// You may obtain a copy of the License at
//
//     http://www.apache.org/licenses/LICENSE-2.0
//
// Unless required by applicable law or agreed to in writing, software
// distributed under the License is distributed on an "AS IS" BASIS,
// WITHOUT WARRANTIES OR CONDITIONS OF ANY KIND, either express or implied.
// See the License for the specific language governing permissions and
// limitations under the License.

package deploy

import (
	"context"
	"errors"
	"fmt"
	"math"

	pbempty "github.com/golang/protobuf/ptypes/empty"
	opentracing "github.com/opentracing/opentracing-go"

	"google.golang.org/grpc"

	"github.com/pulumi/pulumi/pkg/v3/resource/deploy/providers"
	"github.com/pulumi/pulumi/sdk/v3/go/common/resource"
	"github.com/pulumi/pulumi/sdk/v3/go/common/resource/config"
	"github.com/pulumi/pulumi/sdk/v3/go/common/resource/plugin"
	"github.com/pulumi/pulumi/sdk/v3/go/common/slice"
	"github.com/pulumi/pulumi/sdk/v3/go/common/tokens"
	"github.com/pulumi/pulumi/sdk/v3/go/common/util/contract"
	"github.com/pulumi/pulumi/sdk/v3/go/common/util/logging"
	"github.com/pulumi/pulumi/sdk/v3/go/common/util/result"
	"github.com/pulumi/pulumi/sdk/v3/go/common/util/rpcutil"
	"github.com/pulumi/pulumi/sdk/v3/go/common/workspace"
	pulumirpc "github.com/pulumi/pulumi/sdk/v3/proto/go"
)

// QuerySource is used to synchronously wait for a query result.
type QuerySource interface {
	Wait() error
}

// NewQuerySource creates a `QuerySource` for some target runtime environment specified by
// `runinfo`, and supported by language plugins provided in `plugctx`.
func NewQuerySource(cancel context.Context, plugctx *plugin.Context, client BackendClient,
	runinfo *EvalRunInfo, defaultProviderVersions map[tokens.Package]workspace.PluginSpec,
	provs ProviderSource,
) (QuerySource, error) {
	// Create a new builtin provider. This provider implements features such as `getStack`.
<<<<<<< HEAD
	// TODO: pass in correct organization
	builtins := newBuiltinProvider(client, nil, plugctx, "")
=======
	builtins := newBuiltinProvider(client, nil, plugctx.Diag)
>>>>>>> 8ef35a04

	reg := providers.NewRegistry(plugctx.Host, false, builtins)

	// Allows queryResmon to communicate errors loading providers.
	providerRegErrChan := make(chan error)

	// First, fire up a resource monitor that will disallow all resource operations, as well as
	// service calls for things like resource ouptuts of state snapshots.
	//
	// NOTE: Using the queryResourceMonitor here is *VERY* important, as its job is to disallow
	// resource operations in query mode!
	mon, err := newQueryResourceMonitor(builtins, defaultProviderVersions, provs, reg, plugctx,
		providerRegErrChan, opentracing.SpanFromContext(cancel), runinfo)
	if err != nil {
		return nil, fmt.Errorf("failed to start resource monitor: %w", err)
	}

	// Create a new iterator with appropriate channels, and gear up to go!
	src := &querySource{
		mon:                mon,
		plugctx:            plugctx,
		runinfo:            runinfo,
		runLangPlugin:      runLangPlugin,
		langPluginFinChan:  make(chan error),
		providerRegErrChan: make(chan error),
		cancel:             cancel,
	}

	// Now invoke Run in a goroutine.  All subsequent resource creation events will come in over the gRPC channel,
	// and we will pump them through the channel.  If the Run call ultimately fails, we need to propagate the error.
	src.forkRun()

	// Finally, return the fresh iterator that the caller can use to take things from here.
	return src, nil
}

type querySource struct {
	mon                SourceResourceMonitor    // the resource monitor, per iterator.
	plugctx            *plugin.Context          // the plugin context.
	runinfo            *EvalRunInfo             // the directives to use when running the program.
	runLangPlugin      func(*querySource) error // runs the language plugin.
	langPluginFinChan  chan error               // communicates language plugin completion.
	providerRegErrChan chan error               // communicates errors loading providers
	done               bool                     // set to true when the evaluation is done.
	res                error                    // result when the channel is finished.
	cancel             context.Context
}

func (src *querySource) Close() error {
	// Cancel the monitor and reclaim any associated resources.
	src.done = true
	return src.mon.Cancel()
}

func (src *querySource) Wait() error {
	// If we are done, quit.
	if src.done {
		return src.res
	}

	select {
	case src.res = <-src.langPluginFinChan:
		// Language plugin has exited. No need to call `Close`.
		src.done = true
		return src.res
	case src.res = <-src.providerRegErrChan:
		// Provider registration has failed.
		src.Close()
		return src.res
	case <-src.cancel.Done():
		src.Close()
		return src.res
	}
}

// forkRun evaluate the query program in a separate goroutine. Completion or cancellation will cause
// `Wait` to stop blocking and return.
func (src *querySource) forkRun() {
	// Fire up the goroutine to make the RPC invocation against the language runtime.  As this executes, calls
	// to queue things up in the resource channel will occur, and we will serve them concurrently.
	go func() {
		// Next, launch the language plugin. Communicate the error, if it exists, or nil if the
		// program exited cleanly.
		src.langPluginFinChan <- src.runLangPlugin(src)
	}()
}

func runLangPlugin(src *querySource) error {
	rt := src.runinfo.Proj.Runtime.Name()
	rtopts := src.runinfo.Proj.Runtime.Options()
	langhost, err := src.plugctx.Host.LanguageRuntime(src.plugctx.Root, src.plugctx.Pwd, rt, rtopts)
	if err != nil {
		return fmt.Errorf("failed to launch language host %s: %w", rt, err)
	}
	contract.Assertf(langhost != nil, "expected non-nil language host %s", rt)

	// Decrypt the configuration.
	var config map[config.Key]string
	if src.runinfo.Target != nil {
		config, err = src.runinfo.Target.Config.Decrypt(src.runinfo.Target.Decrypter)
		if err != nil {
			return err
		}
	}

	var name, organization string
	if src.runinfo.Target != nil {
		name = src.runinfo.Target.Name.String()
		organization = string(src.runinfo.Target.Organization)
	}

	// Now run the actual program.
	progerr, bail, err := langhost.Run(plugin.RunInfo{
		MonitorAddress: src.mon.Address(),
		Stack:          name,
		Project:        string(src.runinfo.Proj.Name),
		Pwd:            src.runinfo.Pwd,
		Program:        src.runinfo.Program,
		Args:           src.runinfo.Args,
		Config:         config,
		DryRun:         true,
		QueryMode:      true,
		Parallel:       math.MaxInt32,
		Organization:   organization,
	})

	// Check if we were asked to Bail.  This a special random constant used for that
	// purpose.
	if err == nil && bail {
		return result.BailErrorf("run bailed")
	}

	if err == nil && progerr != "" {
		// If the program had an unhandled error; propagate it to the caller.
		err = fmt.Errorf("an unhandled error occurred: %v", progerr)
	}
	return err
}

// newQueryResourceMonitor creates a new resource monitor RPC server intended to be used in Pulumi's
// "query mode".
func newQueryResourceMonitor(
	builtins *builtinProvider, defaultProviderInfo map[tokens.Package]workspace.PluginSpec,
	provs ProviderSource, reg *providers.Registry, plugctx *plugin.Context,
	providerRegErrChan chan<- error, tracingSpan opentracing.Span, runinfo *EvalRunInfo,
) (*queryResmon, error) {
	// Create our cancellation channel.
	cancel := make(chan bool)

	// Create channel for handling registrations.
	providerRegChan := make(chan *registerResourceEvent)

	// Create a new default provider manager.
	d := &defaultProviders{
		defaultProviderInfo: defaultProviderInfo,
		providers:           make(map[string]providers.Reference),
		config:              runinfo.Target,
		requests:            make(chan defaultProviderRequest),
		providerRegChan:     providerRegChan,
		cancel:              cancel,
	}

	go func() {
		for e := range providerRegChan {
			urn := syntheticProviderURN(e.goal)

			inputs, _, err := reg.Check(urn, resource.PropertyMap{}, e.goal.Properties, false, nil)
			if err != nil {
				providerRegErrChan <- err
				return
			}
			id, _, _, err := reg.Create(urn, inputs, 9999, false)
			if err != nil {
				providerRegErrChan <- err
				return
			}

			contract.Assertf(id != "", "expected non-empty provider ID")
			contract.Assertf(id != providers.UnknownID, "expected non-unknown provider ID")

			e.done <- &RegisterResult{State: &resource.State{
				Type: e.goal.Type,
				URN:  urn,
				ID:   id,
			}}
		}
	}()

	// New up an engine RPC server.
	queryResmon := &queryResmon{
		builtins:         builtins,
		providers:        provs,
		defaultProviders: d,
		cancel:           cancel,
		reg:              reg,
	}

	// Fire up a gRPC server and start listening for incomings.
	handle, err := rpcutil.ServeWithOptions(rpcutil.ServeOptions{
		Cancel: queryResmon.cancel,
		Init: func(srv *grpc.Server) error {
			pulumirpc.RegisterResourceMonitorServer(srv, queryResmon)
			return nil
		},
		Options: rpcutil.OpenTracingServerInterceptorOptions(tracingSpan),
	})
	if err != nil {
		return nil, err
	}

	monitorAddress := fmt.Sprintf("127.0.0.1:%d", handle.Port)

	var config map[config.Key]string
	if runinfo.Target != nil {
		config, err = runinfo.Target.Config.Decrypt(runinfo.Target.Decrypter)
		if err != nil {
			return nil, err
		}
	}

	var name string
	if runinfo.Target != nil {
		name = runinfo.Target.Name.String()
	}

	queryResmon.callInfo = plugin.CallInfo{
		Project:        string(runinfo.Proj.Name),
		Stack:          name,
		Config:         config,
		DryRun:         true,
		Parallel:       math.MaxInt32,
		MonitorAddress: monitorAddress,
	}
	queryResmon.addr = monitorAddress
	queryResmon.done = handle.Done

	go d.serve()

	return queryResmon, nil
}

// queryResmon is a pulumirpc.ResourceMonitor that is meant to run in Pulumi's "query mode". It
// performs two critical functions:
//
//  1. Disallows all resource operations. `queryResmon` intercepts all resource operations and
//     returns an error instead of allowing them to proceed.
//  2. Services requests for stack snapshots. This is primarily to allow us to allow queries across
//     stack snapshots.
type queryResmon struct {
	pulumirpc.UnimplementedResourceMonitorServer

	builtins         *builtinProvider    // provides builtins such as `getStack`.
	providers        ProviderSource      // the provider source itself.
	defaultProviders *defaultProviders   // the default provider manager.
	addr             string              // the address the host is listening on.
	cancel           chan bool           // a channel that can cancel the server.
	done             <-chan error        // a channel that resolves when the server completes.
	reg              *providers.Registry // registry for resource providers.
	callInfo         plugin.CallInfo     // information for call calls.
}

var _ SourceResourceMonitor = (*queryResmon)(nil)

// Address returns the address at which the monitor's RPC server may be reached.
func (rm *queryResmon) Address() string {
	return rm.addr
}

// Cancel signals that the engine should be terminated, awaits its termination, and returns any
// errors that result.
func (rm *queryResmon) Cancel() error {
	close(rm.cancel)
	return <-rm.done
}

// Invoke performs an invocation of a member located in a resource provider.
func (rm *queryResmon) Invoke(
	ctx context.Context, req *pulumirpc.ResourceInvokeRequest,
) (*pulumirpc.InvokeResponse, error) {
	tok := tokens.ModuleMember(req.GetTok())
	label := fmt.Sprintf("QueryResourceMonitor.Invoke(%s)", tok)

	providerReq, err := parseProviderRequest(
		tok.Package(), req.GetVersion(),
		req.GetPluginDownloadURL(), req.GetPluginChecksums())
	if err != nil {
		return nil, err
	}
	prov, err := getProviderFromSource(rm.reg, rm.defaultProviders, providerReq, req.GetProvider(), tok)
	if err != nil {
		return nil, err
	}

	args, err := plugin.UnmarshalProperties(
		req.GetArgs(), plugin.MarshalOptions{
			Label:         label,
			KeepUnknowns:  true,
			KeepSecrets:   true,
			KeepResources: true,
		})
	if err != nil {
		return nil, fmt.Errorf("failed to unmarshal %v args: %w", tok, err)
	}

	// Do the invoke and then return the arguments.
	logging.V(5).Infof("QueryResourceMonitor.Invoke received: tok=%v #args=%v", tok, len(args))
	ret, failures, err := prov.Invoke(tok, args)
	if err != nil {
		return nil, fmt.Errorf("invocation of %v returned an error: %w", tok, err)
	}
	mret, err := plugin.MarshalProperties(ret, plugin.MarshalOptions{
		Label:         label,
		KeepUnknowns:  true,
		KeepResources: req.GetAcceptResources(),
	})
	if err != nil {
		return nil, fmt.Errorf("failed to marshal return: %w", err)
	}

	chkfails := slice.Prealloc[*pulumirpc.CheckFailure](len(failures))
	for _, failure := range failures {
		chkfails = append(chkfails, &pulumirpc.CheckFailure{
			Property: string(failure.Property),
			Reason:   failure.Reason,
		})
	}

	return &pulumirpc.InvokeResponse{Return: mret, Failures: chkfails}, nil
}

func (rm *queryResmon) StreamInvoke(
	req *pulumirpc.ResourceInvokeRequest, stream pulumirpc.ResourceMonitor_StreamInvokeServer,
) error {
	tok := tokens.ModuleMember(req.GetTok())
	label := fmt.Sprintf("QueryResourceMonitor.StreamInvoke(%s)", tok)

	providerReq, err := parseProviderRequest(
		tok.Package(), req.GetVersion(),
		req.GetPluginDownloadURL(), req.GetPluginChecksums())
	if err != nil {
		return err
	}
	prov, err := getProviderFromSource(rm.reg, rm.defaultProviders, providerReq, req.GetProvider(), tok)
	if err != nil {
		return err
	}

	args, err := plugin.UnmarshalProperties(
		req.GetArgs(), plugin.MarshalOptions{Label: label, KeepUnknowns: true})
	if err != nil {
		return fmt.Errorf("failed to unmarshal %v args: %w", tok, err)
	}

	// Synchronously do the StreamInvoke and then return the arguments. This will block until the
	// streaming operation completes!
	logging.V(5).Infof("QueryResourceMonitor.StreamInvoke received: tok=%v #args=%v", tok, len(args))
	failures, err := prov.StreamInvoke(tok, args, func(event resource.PropertyMap) error {
		mret, err := plugin.MarshalProperties(event, plugin.MarshalOptions{
			Label:         label,
			KeepUnknowns:  true,
			KeepResources: req.GetAcceptResources(),
		})
		if err != nil {
			return fmt.Errorf("failed to marshal return: %w", err)
		}

		return stream.Send(&pulumirpc.InvokeResponse{Return: mret})
	})
	if err != nil {
		return fmt.Errorf("streaming invocation of %v returned an error: %w", tok, err)
	}

	chkfails := slice.Prealloc[*pulumirpc.CheckFailure](len(failures))
	for _, failure := range failures {
		chkfails = append(chkfails, &pulumirpc.CheckFailure{
			Property: string(failure.Property),
			Reason:   failure.Reason,
		})
	}

	if len(chkfails) > 0 {
		return stream.Send(&pulumirpc.InvokeResponse{Failures: chkfails})
	}
	return nil
}

// Call dynamically executes a method in the provider associated with a component resource.
func (rm *queryResmon) Call(ctx context.Context, req *pulumirpc.CallRequest) (*pulumirpc.CallResponse, error) {
	tok := tokens.ModuleMember(req.GetTok())
	label := fmt.Sprintf("QueryResourceMonitor.Call(%s)", tok)

	providerReq, err := parseProviderRequest(
		tok.Package(), req.GetVersion(),
		req.GetPluginDownloadURL(), req.GetPluginChecksums())
	if err != nil {
		return nil, err
	}
	prov, err := getProviderFromSource(rm.reg, rm.defaultProviders, providerReq, req.GetProvider(), tok)
	if err != nil {
		return nil, err
	}

	args, err := plugin.UnmarshalProperties(
		req.GetArgs(), plugin.MarshalOptions{
			Label:         label,
			KeepUnknowns:  true,
			KeepSecrets:   true,
			KeepResources: true,
		})
	if err != nil {
		return nil, fmt.Errorf("failed to unmarshal %v args: %w", tok, err)
	}

	argDependencies := map[resource.PropertyKey][]resource.URN{}
	for name, deps := range req.GetArgDependencies() {
		urns := make([]resource.URN, len(deps.Urns))
		for i, urn := range deps.Urns {
			urns[i] = resource.URN(urn)
		}
		argDependencies[resource.PropertyKey(name)] = urns
	}
	options := plugin.CallOptions{
		ArgDependencies: argDependencies,
	}

	// Do the call and then return the arguments.
	logging.V(5).Infof(
		"QueryResourceMonitor.Call received: tok=%v #args=%v #info=%v #options=%v", tok, len(args), rm.callInfo, options)
	ret, err := prov.Call(tok, args, rm.callInfo, options)
	if err != nil {
		return nil, fmt.Errorf("call of %v returned an error: %w", tok, err)
	}
	mret, err := plugin.MarshalProperties(ret.Return, plugin.MarshalOptions{
		Label:         label,
		KeepUnknowns:  true,
		KeepSecrets:   true,
		KeepResources: true,
	})
	if err != nil {
		return nil, fmt.Errorf("failed to marshal return: %w", err)
	}

	returnDependencies := map[string]*pulumirpc.CallResponse_ReturnDependencies{}
	for name, deps := range ret.ReturnDependencies {
		urns := make([]string, len(deps))
		for i, urn := range deps {
			urns[i] = string(urn)
		}
		returnDependencies[string(name)] = &pulumirpc.CallResponse_ReturnDependencies{Urns: urns}
	}

	chkfails := slice.Prealloc[*pulumirpc.CheckFailure](len(ret.Failures))
	for _, failure := range ret.Failures {
		chkfails = append(chkfails, &pulumirpc.CheckFailure{
			Property: string(failure.Property),
			Reason:   failure.Reason,
		})
	}

	return &pulumirpc.CallResponse{Return: mret, ReturnDependencies: returnDependencies, Failures: chkfails}, nil
}

// ReadResource reads the current state associated with a resource from its provider plugin.
func (rm *queryResmon) ReadResource(ctx context.Context,
	req *pulumirpc.ReadResourceRequest,
) (*pulumirpc.ReadResourceResponse, error) {
	return nil, errors.New("Query mode does not support reading resources")
}

// RegisterResource is invoked by a language process when a new resource has been allocated.
func (rm *queryResmon) RegisterResource(ctx context.Context,
	req *pulumirpc.RegisterResourceRequest,
) (*pulumirpc.RegisterResourceResponse, error) {
	return nil, errors.New("Query mode does not support creating, updating, or deleting resources")
}

// RegisterResourceOutputs records some new output properties for a resource that have arrived after its initial
// provisioning.  These will make their way into the eventual checkpoint state file for that resource.
func (rm *queryResmon) RegisterResourceOutputs(ctx context.Context,
	req *pulumirpc.RegisterResourceOutputsRequest,
) (*pbempty.Empty, error) {
	return nil, errors.New("Query mode does not support registering resource operations")
}

// SupportsFeature the query resmon is able to have secrets passed to it, which may be arguments to invoke calls.
func (rm *queryResmon) SupportsFeature(ctx context.Context,
	req *pulumirpc.SupportsFeatureRequest,
) (*pulumirpc.SupportsFeatureResponse, error) {
	hasSupport := false
	return &pulumirpc.SupportsFeatureResponse{
		HasSupport: hasSupport,
	}, nil
}

// syntheticProviderURN will create a "fake" URN for a resource provider in query mode. Query mode
// has no stack, no project, and no parent, so there is otherwise no way to generate a principled
// URN.
func syntheticProviderURN(goal *resource.Goal) resource.URN {
	return resource.NewURN(
		"query-stack", "query-project", "parent-type", goal.Type, goal.Name)
}<|MERGE_RESOLUTION|>--- conflicted
+++ resolved
@@ -51,12 +51,8 @@
 	provs ProviderSource,
 ) (QuerySource, error) {
 	// Create a new builtin provider. This provider implements features such as `getStack`.
-<<<<<<< HEAD
 	// TODO: pass in correct organization
-	builtins := newBuiltinProvider(client, nil, plugctx, "")
-=======
-	builtins := newBuiltinProvider(client, nil, plugctx.Diag)
->>>>>>> 8ef35a04
+	builtins := newBuiltinProvider(client, nil, plugctx.Diag, plugctx, "")
 
 	reg := providers.NewRegistry(plugctx.Host, false, builtins)
 
