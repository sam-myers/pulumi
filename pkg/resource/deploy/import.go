--- conflicted
+++ resolved
@@ -375,14 +375,9 @@
 		}
 
 		providerURN := imp.Provider
-<<<<<<< HEAD
-		if providerURN == "" {
+		if providerURN == "" && (!imp.Component || imp.Remote) {
 			// TODO: Support parametrized providers in imports.
 			req := providers.NewProviderRequest(imp.Version, imp.Type.Package(), imp.PluginDownloadURL, imp.PluginChecksums, "", nil, nil)
-=======
-		if providerURN == "" && (!imp.Component || imp.Remote) {
-			req := providers.NewProviderRequest(imp.Version, imp.Type.Package(), imp.PluginDownloadURL, imp.PluginChecksums)
->>>>>>> 5e5357d2
 			typ, name := providers.MakeProviderType(req.Package()), req.Name()
 			providerURN = i.deployment.generateURN("", typ, name)
 		}
@@ -397,7 +392,7 @@
 		// Create the new desired state. Note that the resource is protected. Provider might be "" at this point.
 		new := resource.NewState(
 			urn.Type(), urn, !imp.Component, false, imp.ID, resource.PropertyMap{}, nil, parent, imp.Protect,
-			false, nil, nil, provider, nil, false, nil, nil, nil, "", false, "", nil, nil, "")
+			false, nil, nil, provider, nil, false, nil, nil, nil, "", false, "", nil, nil, "", nil)
 		// Set a dummy goal so the resource is tracked as managed.
 		i.deployment.goals.set(urn, &resource.Goal{})
 
@@ -423,15 +418,8 @@
 				contract.Assertf(n == len(randomSeed), "read %d random bytes, expected %d", n, len(randomSeed))
 			}
 
-<<<<<<< HEAD
-		// Create the new desired state. Note that the resource is protected.
-		new := resource.NewState(urn.Type(), urn, true, false, imp.ID, resource.PropertyMap{}, nil, parent, imp.Protect,
-			false, nil, nil, provider, nil, false, nil, nil, nil, "", false, "", nil, nil, "", nil)
-		steps = append(steps, newImportDeploymentStep(i.deployment, new, randomSeed))
-=======
 			steps = append(steps, newImportDeploymentStep(i.deployment, new, randomSeed))
 		}
->>>>>>> 5e5357d2
 	}
 
 	// We've created all the steps above but we need to execute them in parallel batches which don't depend on each other
